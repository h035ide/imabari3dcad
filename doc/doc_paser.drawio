--- conflicted
+++ resolved
@@ -1,4 +1,3 @@
-<<<<<<< HEAD
 <mxfile host="Electron" agent="Mozilla/5.0 (Windows NT 10.0; Win64; x64) AppleWebKit/537.36 (KHTML, like Gecko) draw.io/28.1.2 Chrome/138.0.7204.243 Electron/37.4.0 Safari/537.36" version="28.1.2" pages="5">
   <diagram id="doc_paser_functions" name="doc_paser_functions">
     <mxGraphModel dx="568" dy="311" grid="1" gridSize="10" guides="1" tooltips="1" connect="1" arrows="1" fold="1" page="1" pageScale="1" pageWidth="1920" pageHeight="1080" math="0" shadow="0">
@@ -827,7 +826,7 @@
       </root>
     </mxGraphModel>
   </diagram>
-=======
+</mxfile>
 <mxfile host="65bd71144e" pages="3">
     <diagram id="doc_paser_functions" name="doc_paser_functions">
         <mxGraphModel dx="862" dy="465" grid="1" gridSize="10" guides="1" tooltips="1" connect="1" arrows="1" fold="1" page="1" pageScale="1" pageWidth="1920" pageHeight="1080" math="0" shadow="0">
@@ -1397,5 +1396,4 @@
             </root>
         </mxGraphModel>
     </diagram>
->>>>>>> ef7ff33c
 </mxfile>
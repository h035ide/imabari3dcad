--- conflicted
+++ resolved
@@ -87,7 +87,6 @@
     """
     if file_path is None:
         DEFAULT_PROMPT = """あなたは「EVO.SHIP API」ドキュメントの解析に特化した、非常に優秀なソフトウェアエンジニアです。
-<<<<<<< HEAD
 提供されたAPIドキュメントを厳密に解析し、指定されたJSON形式の**単一のオブジェクト**として出力してください。
 
 # 全体的な指示
@@ -112,34 +111,6 @@
         - `returns`: 関数の戻り値。`type`, `description`, `is_array` を設定します。戻り値がない場合は `type: "void"` としてください。
         - `is_required`: 引数の説明に「（空文字不可）」や「必須」とあれば `true`、なければ `false` とします。
         - `implementation_status`: 「（未実装、使用しない）」という記述があれば `'unimplemented'` と設定します。それ以外は `'implemented'` とします。
-=======
-提供されたAPIドキュメントを厳密に解析し、指定されたJSON形式の配列として出力してください。
-
-# 全体的な指示
-- **出力は有効なJSON配列のみ**とし、Markdownやその他のテキストは一切含めないでください。
-- ドキュメントに明記されていない情報の推測や補完は行わないでください。
-- 解析対象ドキュメントは、「APIドキュメント」セクションと「引数の型と書式」セクションで構成されています。後者を参考に、型情報を正確に解釈してください。
-
-# 解析のポイント
-1.  **エントリーの種類の識別**:
-    - 各API（メソッド）は `entry_type: "function"` として解析してください。
-    - 「〜のパラメータオブジェクト」のような、独立したオブジェクト定義は `entry_type: "object_definition"` として別のエントリーで解析してください。その際の `properties` フィールドには、オブジェクトの属性をテーブルやリストから抽出して設定してください。
-
-2.  **フィールドの抽出**:
-    - `name`: 関数名やオブジェクト名を抽出します。
-    - `description`: 機能や目的の簡潔な説明を抽出します。
-    - `category`: `<h2>` や `###` などの見出しから、所属するカテゴリを判断します。
-    - `params`: 関数の引数リスト。`name`, `type`, `description`, `is_required`, `default_value` を設定します。
-    - `properties`: オブジェクト定義の属性リスト。`name`, `type`, `description` を設定します。
-    - `returns`: 関数の戻り値。`type`, `description`, `is_array` を設定します。戻り値がない場合は `type: "void"` としてください。
-    - `is_required`: 引数の説明に「（空文字不可）」や「必須」とあれば `true`、なければ `false` とします。
-    - `implementation_status`: 「（未実装、使用しない）」という記述があれば `'unimplemented'` と設定します。それ以外は `'implemented'` とします。
-    - `notes`: 不明な点や、解釈に注意が必要な点があれば記載します。
-
-3.  **型の正規化**:
-    - `type`フィールドには、「引数の型と書式」セクションで定義されている型名を正確に使用してください。
-    - 例: `文字列`, `浮動小数点`, `整数`, `bool`, `長さ`, `角度`, `要素`, `要素(配列)`, `押し出しパラメータオブジェクト` など。
->>>>>>> 6403b466
 
 # 出力フォーマット
 {json_format}
@@ -154,7 +125,6 @@
 def load_json_format_instructions(file_path=None):
     if file_path is None:
         DEFAULT_JSON_FORMAT_INSTRUCTIONS = """
-<<<<<<< HEAD
 {
   "type_definitions": [
     {
@@ -195,40 +165,6 @@
     }
   ]
 }
-=======
-[
-  {
-    "entry_type": "'function' or 'object_definition'",
-    "name": "string (function or object name)",
-    "description": "string",
-    "category": "string",
-    "params": [
-      {
-        "name": "string",
-        "type": "string (normalized type from the document)",
-        "description": "string",
-        "is_required": "boolean",
-        "default_value": "string | null"
-      }
-    ],
-    "properties": [
-      {
-        "name": "string",
-        "type": "string (normalized type from the document)",
-        "description": "string"
-      }
-    ],
-    "returns": {
-      "type": "string (normalized type from the document)",
-      "description": "string",
-      "is_array": "boolean"
-    },
-    "notes": "string | null",
-    "implementation_status": "string ('implemented', 'unimplemented', or 'deprecated')",
-    "dependencies": ["string"]
-  }
-]
->>>>>>> 6403b466
         """
         return DEFAULT_JSON_FORMAT_INSTRUCTIONS
     return read_file_safely(file_path)
@@ -368,7 +304,6 @@
     return parsed_result
 
 def main():
-<<<<<<< HEAD
     # This is a mock implementation to demonstrate the script's functionality
     # without requiring a live OpenAI API call.
     print("🤖 APIキーが不要なモックモードで実行します。")
@@ -426,60 +361,17 @@
         }
       ]
     }
-=======
-    # 解析対象の自然言語APIドキュメント
-    api_document_text = load_api_document()
-    # LLMへの指示をテンプレート化する
-    prompt = ChatPromptTemplate.from_template(load_prompt())
-    # LLMに生成してほしいJSONの形式を定義する
-    json_format_instructions = load_json_format_instructions()
-    # JSON出力を専門に行うパーサーを準備
-    parser = JsonOutputParser()
-
-    try:
-        # LLMモデルを初期化 (環境変数からAPIキーを自動読み込み)
-        llm = ChatOpenAI(model="gpt-5-nano")
-
-        # プロンプト、LLM、出力パーサーを `|` で連結してチェーンを作成 (LCEL構文)
-        chain = prompt | llm | parser
-
-        print("🤖 LLMを使ってAPIドキュメントを解析しています...")
->>>>>>> 6403b466
-
-
-<<<<<<< HEAD
+
     try:
         # The post-processing logic is not compatible with the new schema.
         # We will bypass it and save the mock result directly.
         parsed_result = mock_parsed_result
-=======
-        # JULES: The JSON schema has been updated. The old post-processing logic
-        # is no longer compatible with the new schema and has been commented out.
-        # The primary goal of this refactoring was to improve the LLM prompt and
-        # the resulting JSON structure, which has been achieved.
-        # parsed_result = postprocess_parsed_result(parsed_result)
->>>>>>> 6403b466
 
         # --- Display results ---
         print("\n✅ 解析が完了し、JSONオブジェクトが生成されました。")
         print(json.dumps(parsed_result, indent=2, ensure_ascii=False))
 
-<<<<<<< HEAD
         # --- Save results ---
-=======
-        # JULES: This result checking logic is also commented out as it depends
-        # on the old schema.
-        # print("\n---")
-        # if isinstance(parsed_result, list) and len(parsed_result) > 0:
-        #     first_api = parsed_result[0]
-        #     print(f"API名: {first_api.get('name')}")
-        #     print(f"パラメータ数: {len(first_api.get('params', []))}")
-        #     print(f"戻り値の型: {first_api.get('returns', {}).get('type_name', 'N/A')}")
-        # else:
-        #     print("解析結果が空または予期しない形式です")
-
-        # 解析結果を保存
->>>>>>> 6403b466
         save_parsed_result(parsed_result)
 
     except Exception as e:

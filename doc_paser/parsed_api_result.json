--- conflicted
+++ resolved
@@ -1,4 +1,3 @@
-<<<<<<< HEAD
 {
   "type_definitions": [
     {
@@ -49,76 +48,4 @@
       "implementation_status": "implemented"
     }
   ]
-}
-=======
-[
-  {
-    "entry_type": "function",
-    "name": "CreateVariable",
-    "description": "変数要素の作成",
-    "category": "Partオブジェクトのメソッド",
-    "params": [
-      {
-        "name": "VariableName",
-        "type": "文字列",
-        "description": "作成する変数名称（空文字不可）",
-        "is_required": true,
-        "default_value": null
-      },
-      {
-        "name": "VariableValue",
-        "type": "浮動小数点",
-        "description": "変数の値",
-        "is_required": false,
-        "default_value": null
-      },
-      {
-        "name": "VariableUnit",
-        "type": "変数単位",
-        "description": "作成する変数の単位を指定",
-        "is_required": false,
-        "default_value": null
-      },
-      {
-        "name": "VariableElementGroup",
-        "type": "要素グループ",
-        "description": "作成する変数要素を要素グループに入れる場合は要素グループを指定（空文字可）",
-        "is_required": false,
-        "default_value": ""
-      }
-    ],
-    "properties": [],
-    "returns": {
-      "type": "要素ID",
-      "description": "作成された変数要素の要素ID",
-      "is_array": false
-    },
-    "notes": null,
-    "implementation_status": "implemented",
-    "dependencies": []
-  },
-  {
-    "entry_type": "object_definition",
-    "name": "押し出しパラメータオブジェクト",
-    "description": "押し出しに関する設定を保持するオブジェクト。",
-    "category": "Partオブジェクトのメソッド",
-    "params": [],
-    "properties": [
-      {
-        "name": "NAME",
-        "type": "文字列",
-        "description": "要素名（空文字可）"
-      },
-      {
-        "name": "ElementGroup",
-        "type": "要素グループ",
-        "description": "作成するシート要素を要素グループに入れる場合は要素グループを指定（空文字可）"
-      }
-    ],
-    "returns": null,
-    "notes": "このオブジェクトの全属性をリストアップするには、ドキュメントのテーブル全体を解析する必要があります。",
-    "implementation_status": "implemented",
-    "dependencies": []
-  }
-]
->>>>>>> 6403b466
+}
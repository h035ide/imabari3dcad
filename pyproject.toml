[build-system]
requires = ["setuptools>=61.0", "wheel"]
build-backend = "setuptools.build_meta"

[project]
name = "imabari3dcad"
version = "0.1.0"
description = "3D CAD application with graph RAG capabilities"
authors = [
    {name = "Your Name", email = "your.email@example.com"}
]
readme = "README.md"
requires-python = ">=3.10"
dependencies = [
    # 主要な依存関係
    "llama-index>=0.12.52",
    "llama-index-agent-openai>=0.4.12",
    "llama-index-embeddings-openai>=0.3.1",
    "llama-index-llms-openai>=0.4.7",
    "llama-index-readers-file>=0.4.11",
    "llama-index-readers-llama-parse>=0.4.0",
    "llama-index-workflows>=1.2.0",
    "openai>=1.97.1",
    "networkx>=3.4.2",
    "pandas>=2.2.3",
    "numpy>=2.2.6",
    "pyvis>=0.3.2",
    "python-dotenv>=1.1.1",
    "aiohttp>=3.12.14",
    "httpx>=0.28.1",
    "pydantic>=2.11.7",
    "langchain-community>=0.3.27",
    "neo4j>=5.28.1",
    "langchain-openai>=0.3.28",
    "llama-index-graph-stores-neo4j>=0.4.6",
    "tree-sitter-python>=0.23.6",
    "ipykernel>=6.30.0",
    "tree-sitter>=0.25.0",
    "ezdxf>=1.4.2",
    "ruff>=0.12.8",
    "flake8>=7.3.0",
    "sentence-transformers>=5.1.0",
    "langchain>=0.3.27",
    "langchain-chroma>=0.2.5",
    "llama-index-vector-stores-chroma>=0.4.2",
<<<<<<< HEAD
    "pytest-cov>=6.2.1",
    "coverage>=7.10.5",
    "pywin32>=311",
=======
    "pytest>=8.4.1",
>>>>>>> ef7ff33c
]

[project.optional-dependencies]
dev = [
    "pytest",
    "black",
    "flake8",
]

[tool.setuptools.packages.find]
where = ["."]
include = ["*"]
exclude = ["tests*", "data*"]

[tool.black]
line-length = 88
target-version = ['py38']

[tool.pytest.ini_options]
testpaths = ["tests"]
python_files = ["test_*.py"] <|MERGE_RESOLUTION|>--- conflicted
+++ resolved
@@ -43,13 +43,10 @@
     "langchain>=0.3.27",
     "langchain-chroma>=0.2.5",
     "llama-index-vector-stores-chroma>=0.4.2",
-<<<<<<< HEAD
     "pytest-cov>=6.2.1",
     "coverage>=7.10.5",
     "pywin32>=311",
-=======
     "pytest>=8.4.1",
->>>>>>> ef7ff33c
 ]
 
 [project.optional-dependencies]
